--- conflicted
+++ resolved
@@ -21,17 +21,11 @@
         import pyglet
         pyglet.options['shadow_window'] = False
 
-<<<<<<< HEAD
-        # Try multiple configs starting with target OpenGL version
-        # and multisampling and removing these options if exception
-        # Note: multisampling not available on all hardware
-=======
         try:
             pyglet.lib.x11.xlib.XInitThreads()
         except Exception:
             pass
 
->>>>>>> c0fad858
         self._window = None
         confs = [pyglet.gl.Config(sample_buffers=1, samples=4,
                                   depth_size=24,
